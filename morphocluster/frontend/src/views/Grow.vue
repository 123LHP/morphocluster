--- conflicted
+++ resolved
@@ -1,208 +1,4 @@
 <template>
-<<<<<<< HEAD
-  <div id="grow">
-    <nav class="navbar navbar-expand-lg navbar-light bg-dark">
-      <router-link
-        class="navbar-brand text-light"
-        to="/"
-      >MorphoCluster</router-link>
-      <div class="collapse navbar-collapse">
-        <ul class="navbar-nav mr-auto">
-          <li
-            class="nav-item nav-link text-light"
-            v-if="project"
-          >
-            {{ project.name }}
-          </li>
-          <li class="nav-item nav-link text-light">Grow</li>
-          <li
-            class="nav-item nav-link text-light"
-            v-if="node"
-          >
-            {{ node.name }}
-          </li>
-        </ul>
-      </div>
-    </nav>
-    <div v-if="node_status == 'loading'">Loading node...</div>
-    <div class="bg-light section-heading border-bottom border-top">
-      Node members
-      <span v-if="node">({{ node.n_objects_own }} objects)</span>
-      <span
-        class="float-right mdi mdi-dark mdi-information-outline"
-        v-b-tooltip.hover.html
-        title="All members of this node, randomly ordered."
-      />
-    </div>
-    <div
-      id="node-members"
-      class="row scrollable"
-    >
-      <!--<div v-if="node" class="col col-1">
-                <member-preview :member="node" />
-            </div>-->
-
-      <div
-        :key="getUniqueId(m)"
-        v-for="m of node_members"
-        class="col col-1"
-      >
-        <member-preview :member="m" />
-      </div>
-
-      <infinite-loading
-        ref="infload"
-        v-if="node"
-        @infinite="updateNodeMembers"
-        spinner="circles"
-      >
-        <div slot="no-more">
-          <span
-            v-b-tooltip.hover.html
-            title="End of list."
-          >&#8718;</span>
-        </div>
-      </infinite-loading>
-    </div>
-    <div v-if="rec_status == 'loading'">Loading recommendations...</div>
-    <div
-      v-if="rec_members.length && !done"
-      class="bg-light section-heading border-bottom border-top"
-    >
-      Recommended members
-      <span v-if="typeof rec_current_page != 'undefined'">(Page {{ rec_current_page + 1 }} / {{ rec_n_pages }})</span>
-      <span
-        class="float-right mdi mdi-dark mdi-information-outline"
-        v-b-tooltip.hover.html
-        title="Recommendations for this node, page by page."
-      />
-    </div>
-    <div
-      id="recommended-members"
-      v-if="rec_members && !done"
-      class="row scrollable"
-    >
-      <div
-        class="col col-12 spinner-container"
-        v-if="rec_status == 'loading'"
-      >
-        <spinner spinner="circles" />
-      </div>
-      <div
-        :key="getUniqueId(m)"
-        v-for="m of rec_members"
-        class="col col-1"
-      >
-        <member-preview
-          :member="m"
-          :controls="rec_member_controls"
-          v-on:remove="removeMember"
-          v-on:accept="acceptMember"
-        />
-      </div>
-    </div>
-    <div
-      v-if="done"
-      class="bg-light section-heading"
-    >Report</div>
-    <div
-      id="report"
-      v-if="done"
-      class="scrollable"
-    >
-      Bisection done.
-      <table>
-        <tr>
-          <th>Total number of pages:</th>
-          <td>{{ rec_n_pages }}</td>
-        </tr>
-        <tr>
-          <th>Number of valid pages:</th>
-          <td>{{ n_valid_pages }}</td>
-        </tr>
-        <tr>
-          <th>Number of invalid pages:</th>
-          <td>{{ n_invalid_pages }}</td>
-        </tr>
-        <tr>
-          <th>Number of rejected members:</th>
-          <td>{{ rejected_members.length }}</td>
-        </tr>
-      </table>
-
-      <p v-if="n_valid_pages == rec_n_pages">
-        You accepted all recommendations. You may want to
-        <i>start over</i> to get more.
-      </p>
-      <p v-if="saving">Your input is being saved...</p>
-      <p v-if="saved">
-        Your input has been saved. Go on with the next node.
-      </p>
-      <p v-if="saving_total_ms">
-        Saving took {{ saving_total_ms / 1000 }}s.
-      </p>
-    </div>
-    <div id="progress">
-      <div
-        :style="{ flexGrow: n_valid_pages }"
-        class="bg-success"
-      />
-      <div
-        :style="{ flexGrow: n_unsure_pages }"
-        class="bg-warning"
-      />
-      <div
-        :style="{ flexGrow: n_invalid_pages }"
-        class="bg-danger"
-      />
-    </div>
-    <div
-      id="decision"
-      v-if="rec_status == 'loaded' && node_status == 'loaded'"
-    >
-      <b-form-checkbox v-model="turtle_mode">Turtle mode</b-form-checkbox>
-      <b-button
-        :disabled="saving"
-        variant="success"
-        v-b-tooltip.hover.html
-        title="All visible recommendations match without exception. Increase left limit. <kbd>F</kbd>"
-        @click.prevent="membersOk"
-      >
-        <i class="mdi mdi-check-all" /> OK
-      </b-button>
-      <b-button
-        id="button-not-ok"
-        :disabled="saving"
-        variant="danger"
-        v-b-tooltip.hover.html
-        :title="not_ok_tooltip"
-        @click.prevent="membersNotOk"
-      >
-        <i class="mdi mdi-close" /> Not OK
-      </b-button>
-      <b-button
-        :disabled="!saved"
-        variant="secondary"
-        v-b-tooltip.hover.html
-        title="Discard progress and start over. <kbd>R</kbd>"
-        @click.prevent="initialize"
-      >
-        <i class="mdi mdi-restart" /> Start over
-      </b-button>
-      <!-- <b-button variant="outline-success" v-b-tooltip.hover title="Assign all safe objects to the current node." @click.prevent="saveResult">Save result</b-button> -->
-      <!-- <div>
-        n_valid_pages: {{n_valid_pages}}, n_unsure_pages: {{n_unsure_pages}}, n_invalid_pages: {{n_invalid_pages}}, rec_interval_left: {{rec_interval_left}}, rec_interval_right: {{rec_interval_right}}
-            </div>-->
-      <b-button
-        :disabled="!saved"
-        variant="secondary"
-        v-b-tooltip.hover.html
-        title="Continue with next node. <kbd>N</kbd>"
-        @click.prevent="next"
-      >
-        <i class="mdi mdi-chevron-right" /> Next
-      </b-button>
-=======
     <div id="grow">
         <div class="grey lighten-2 section-heading elevation-1">
             Node members
@@ -387,7 +183,6 @@
                 </v-card-actions>
             </v-card>
         </v-dialog>
->>>>>>> 8b6db75b
     </div>
     <message-log
       class="bg-light"
@@ -958,11 +753,7 @@
                 );
                 this.jump_pages *= 2;
             } else {
-<<<<<<< HEAD
-                // Otherwise perform regular growing
-=======
                 // Otherwise perform regular bisectionimport InfiniteLoading from "vue-infinite-loading";
->>>>>>> 8b6db75b
                 this.rec_current_page = Math.trunc(
                     (1 - frac) * this.rec_interval_left +
                         frac * this.rec_interval_right
